# Unmute

Try it out at [Unmute.sh](https://unmute.sh)!

Unmute is a system that allows text LLMs to listen and speak by wrapping them in Kyutai's Text-to-speech and Speech-to-text models.
The speech-to-text transcribes what the user says, the LLM generates a response in text, and the text-to-speech reads it out loud.
Both the STT and TTS are optimized for low latency and the system works with any text LLM you like.

On a high level, it works like this:

```mermaid
graph LR
    UB[User browser] --> T((Traefik))
    T --> B(Backend)
    T --> F(Frontend)
    B --> STT(Speech-to-text)
    B --> LLM(LLM)
    B --> TTS(Text-to-speech)
```

- The user opens the Unmute website, served by the **frontend**.
- By clicking "connect", the user establishes a websocket connection to the **backend**, sending audio and other metadata back and forth in real time.
  - The backend connects via websocket to the **speech-to-text** server, sending it the audio from the user and receiving back the transcription in real time.
  - Once the speech-to-text detects that the user has stopped speaking and it's time to generate a response, the backend connects to an **LLM** server to retrieve the response. We host our own LLM using [VLLM](https://github.com/vllm-project/vllm), but you could also use an external API like OpenAI or Mistral.
  - As the response is being generated, the backend feeds it to the **text-to-speech** server to read it out loud, and forwards the generated speech to the user.
- Traefik routes requests to paths under `/api` to the backend and the rest to the frontend.

## Setup

> [!NOTE]
> If something isn't working for you, don't hesistate to open an issue. We'll do our best to help you figure out what's wrong.

We provide multiple ways of deploying your own [unmute.sh](unmute.sh):

| Name                      | Number of gpus | Number of machines | Difficulty | Documented | Kyutai support |
|---------------------------|----------------|--------------------|------------|------------|----------------|
| Docker compose            | 1+             | 1                  | Very easy  |✅         |✅              |
| Without Docker            | 1 to 3         | 1 to 5             | Easy       |✅         |✅              |
| Docker swarm              | 1 to ~100      | 1 to ~100          | Medium     |✅         |❌              |


Since Unmute is a complex system with many services that need to be running at the same time, we recommend using [**Docker Compose**](https://docs.docker.com/compose/) to run Unmute.
It allows you to start or stop all services using a single command.
Since the services are Docker containers, you get a reproducible environment without having to worry about dependencies.

While we support deploying with Docker compose and without Docker, the Docker Swarm deployment is only given to show how we deploy and scale [unmute.sh](unmute.sh). It looks a lot like the compose files, but since debugging multi-nodes applications is hard, we cannot help you debug the swarm deployment.

### LLM access on Hugging Face Hub

You can use any LLM you want.
By default, Unmute uses [Mistral Small 3.2 24B](https://huggingface.co/mistralai/Mistral-Small-3.2-24B-Instruct-2506) as the LLM.
([Gemma 3 12B](https://huggingface.co/google/gemma-3-12b-it) is also a good choice.)
This model is freely available but requires you to accept the conditions to accept it:

1. Create a Hugging Face account.
2. Accept the conditions on the [Mistral Small 3.2 24B model page](https://huggingface.co/mistralai/Mistral-Small-3.2-24B-Instruct-2506).
3. [Create an access token.](https://huggingface.co/docs/hub/en/security-tokens) You can use a fine-grained token, the only permission you need to grant is "Read access to contents of all public gated repos you can access".
   **Do not use tokens with write access when deploying publicly.** In case the server is compromised somehow, the attacker would get write access to any models/datasets/etc. you have on Hugging Face.
4. Add the token into your `~/.bashrc` or equivalent as `export HUGGING_FACE_HUB_TOKEN=hf_...your token here...`

### Start Unmute

Make sure you have [**Docker Compose**](https://docs.docker.com/compose/) installed.
You'll also need the [NVIDIA Container Toolkit](https://docs.nvidia.com/datacenter/cloud-native/container-toolkit/latest/install-guide.html) to allow Docker to access your GPU.
<<<<<<< HEAD

=======
To make sure the NVIDIA Container Toolkit is installed correctly, run:
```bash
sudo docker run --rm --runtime=nvidia --gpus all ubuntu nvidia-smi
```


>>>>>>> 23502c27
If you use [meta-llama/Llama-3.2-1B](https://huggingface.co/meta-llama/Llama-3.2-1B),
the default in `docker-compose.yml`, 16GB of GPU memory is sufficient.
If you're running into memory issues, open `docker-compose.yml` and look for `NOTE:` comments to see places that you might need to adjust.

On a machine with a GPU, run:

```bash
# Make sure you have the environment variable with the token:
echo $HUGGING_FACE_HUB_TOKEN  # This should print hf_...something...

docker compose up --build
```

#### Using multiple GPUs

On [Unmute.sh](https://unmute.sh/), we run the speech-to-text, text-to-speech, and the VLLM server on separate GPUs,
which improves the latency compared to a single-GPU setup.
The TTS latency decreases from ~750ms when running everything on a single L40S GPU to around ~450ms on [Unmute.sh](https://unmute.sh/).

If you have at least three GPUs available, add this snippet to the `stt`, `tts` and `llm` services to ensure they are run on separate GPUs:

```yaml
  stt: # Similarly for `tts` and `llm`
    # ...other configuration
    deploy:
      resources:
        reservations:
          devices:
            - driver: nvidia
              count: 1
              capabilities: [gpu]
```

### Running without Docker

Alternatively, you can choose to run Unmute by manually starting the services without going through Docker.
This can be more difficult to set up because of the various dependencies needed.

The following instructions only work for Linux and WSL.

#### Software requirements

* `uv`: Install with `curl -LsSf https://astral.sh/uv/install.sh | sh`
* `cargo`: Install with `curl https://sh.rustup.rs -sSf | sh`
* `pnpm`: Install with `curl -fsSL https://get.pnpm.io/install.sh | sh -`
* `cuda 12.1`: Install it with conda or directly from the Nvidia website. Needed for the Rust processes (tts and stt).

#### Hardware requirements

Start each of the services one by one in a different tmux session or terminal:
```bash
./dockerless/start_frontend.sh
./dockerless/start_backend.sh
./dockerless/start_llm.sh        # Needs 6.1GB of vram
./dockerless/start_stt.sh        # Needs 2.5GB of vram
./dockerless/start_tts.sh        # Needs 5.3GB of vram
```
And the website should be accessible at `http://localhost:3000`.

## Modifying Unmute

Here are some high-level pointers about how you'd go about making certain changes to Unmute.

### Changing characters/voices

The characters' voices and prompts are defined in [`voices.yaml`](voices.yaml).
The format of the config file should be intuitive.
Certain system prompts contain dynamically generated elements.
For example, "Quiz show" has its 5 questions randomly chosen in advance from a fixed list.
System prompts like this are defined in [`unmute/llm/system_prompt.py`](unmute/llm/system_prompt.py).

Note that the file is only loaded when the backend starts and is then cached, so if you change something in `voices.yaml`,
you'll need to restart the backend.

### Swapping the frontend

The backend and frontend communicate over websocket using a protocol based on the
[OpenAI Realtime API](https://platform.openai.com/docs/guides/realtime) ("ORA").
Where possible, we try to match the ORA format, but there are some extra messages we needed to add,
and others have simplified parameters.
We try to make it clear where we deviate from the ORA format, see [`unmute/openai_realtime_api_events.py`](unmute/openai_realtime_api_events.py).

For detailed information about the WebSocket communication protocol, message types, and audio processing pipeline, see the [browser-backend communication documentation](docs/browser_backend_communication.md).

Ideally, it should be simple to write a single frontend that can communicate with either the Unmute backend
or the OpenAI Realtime API, but we are not fully compatible yet.
Contributions welcome!

The frontend is a Next.js app defined in `frontend/`.
If you'd like to compare to a different frontend implementation,
there is a Python client defined in
[`unmute/loadtest/loadtest_client.py`](unmute/loadtest/loadtest_client.py),
a script that we use to benchmark the latency and throughput of Unmute.

### Tool calling

This is a common requirement so we would appreciate a contribution to support tool calling in Unmute!

- Look into [how vLLM does tool calling](https://docs.vllm.ai/en/stable/features/tool_calling.html) and modify the vLLM call in `docker-compose.yml` to use approriate arguments.
- On the Unmute side, modify `_generate_response_task()` in [`unmute/unmute_handler.py`](unmute/unmute_handler.py). Currently, `llm.chat_completion()` yields the words one by one.
  This will need to be changed to also allow yielding a tool call, and handling that.

## Production deployment with Docker Swarm

If you're curious to know how we deploy and scale [unmute.sh](https://unmute.sh), take a look at our docs
on the [swarm deployments](./SWARM.md).


## Developing Unmute

### Install pre-commit hooks

First install `pre-commit` itself – you likely want to install it globally using `pip install pre-commit` rather than in a virtual environment or `uv`,
because you need the `pre-commit` executable to always be available. Then run:

```bash
pre-commit install --hook-type pre-commit
```

We recommend using [uv](https://docs.astral.sh/uv/) to manage Python dependencies.
The commands below assume you are using uv.

### Run backend (dev mode, with autoreloading)

```bash
uv run fastapi dev unmute/main_websocket.py
```

### Run backend (production)

```bash
uv run fastapi run unmute/main_websocket.py
```

### Run loadtest

`loadtest_client.py` is a script that connects to Unmute and simulates conversations with it in order to measure latency and throughput.

```bash
uv run unmute/loadtest/loadtest_client.py --server-url ws://localhost:8000 --n-workers 16
```<|MERGE_RESOLUTION|>--- conflicted
+++ resolved
@@ -62,16 +62,12 @@
 
 Make sure you have [**Docker Compose**](https://docs.docker.com/compose/) installed.
 You'll also need the [NVIDIA Container Toolkit](https://docs.nvidia.com/datacenter/cloud-native/container-toolkit/latest/install-guide.html) to allow Docker to access your GPU.
-<<<<<<< HEAD
-
-=======
 To make sure the NVIDIA Container Toolkit is installed correctly, run:
 ```bash
 sudo docker run --rm --runtime=nvidia --gpus all ubuntu nvidia-smi
 ```
 
 
->>>>>>> 23502c27
 If you use [meta-llama/Llama-3.2-1B](https://huggingface.co/meta-llama/Llama-3.2-1B),
 the default in `docker-compose.yml`, 16GB of GPU memory is sufficient.
 If you're running into memory issues, open `docker-compose.yml` and look for `NOTE:` comments to see places that you might need to adjust.
