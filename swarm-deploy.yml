--- conflicted
+++ resolved
@@ -248,11 +248,7 @@
         "--model=${KYUTAI_LLM_MODEL}",
         "--max-model-len=8192",
         "--dtype=bfloat16",
-<<<<<<< HEAD
-        "--tensor-parallel-size=2",
-=======
         "--tensor-parallel-size=2",  # Needed to run models that don't fit on a single GPU
->>>>>>> 962d4dc2
         "--tokenizer_mode=mistral",  # You can remove those args if you're not using mistral
         "--config_format=mistral",
         "--load-format=mistral",
